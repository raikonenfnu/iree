--- conflicted
+++ resolved
@@ -55,18 +55,11 @@
         "@com_google_absl//absl/base:core_headers",
         "@com_google_absl//absl/types:span",  # bitfield.h
     ],
-<<<<<<< HEAD
 )
 
 cc_test(
     name = "bitfield_test",
     srcs = ["bitfield_test.cc"],
-=======
-)
-
-cc_test(
-    name = "bitfield_test",
-    srcs = ["bitfield_test.cc"],
     deps = [
         ":core_headers",
         "//iree/testing:gtest",
@@ -77,7 +70,6 @@
 cc_test(
     name = "math_test",
     srcs = ["math_test.cc"],
->>>>>>> 1f86f0ef
     deps = [
         ":core_headers",
         "//iree/testing:gtest",
